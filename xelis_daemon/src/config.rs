use lazy_static::lazy_static;
use xelis_common::{
    api::daemon::DevFeeThreshold,
    config::COIN_VALUE,
    crypto::{
        Address,
        Hash,
        PublicKey
    },
    difficulty::Difficulty,
    network::Network,
    time::TimestampSeconds,
};

// In case of potential forks, have a unique network id to not connect to others compatible chains
pub const NETWORK_ID_SIZE: usize = 16;
pub const NETWORK_ID: [u8; NETWORK_ID_SIZE] = [0x73, 0x6c, 0x69, 0x78, 0x65, 0x5f, 0x78, 0x65, 0x6c, 0x69, 0x73, 0x5f, 0x62, 0x6c, 0x6f, 0x63];
pub const SEED_NODES: [&str; 2] = ["74.208.251.149:2125", "162.19.249.100:2125"];

// bind addresses
pub const DEFAULT_P2P_BIND_ADDRESS: &str = "0.0.0.0:2125";
pub const DEFAULT_RPC_BIND_ADDRESS: &str = "0.0.0.0:8080";

// Default cache size for storage DB
pub const DEFAULT_CACHE_SIZE: usize = 1024;

// Block rules
// Millis per second, it is used to prevent having random 1000 values anywhere
pub const MILLIS_PER_SECOND: u64 = 1000;
// Block Time in milliseconds
pub const BLOCK_TIME_MILLIS: u64 = 15 * MILLIS_PER_SECOND; // 15s block time
// Minimum difficulty (each difficulty point is in H/s)
// Current: BLOCK TIME in millis * 1000 = 1 MH/s minimum
pub const MINIMUM_DIFFICULTY: Difficulty = Difficulty::from_u64(BLOCK_TIME_MILLIS * 1000);
pub const GENESIS_BLOCK_DIFFICULTY: Difficulty = Difficulty::from_u64(1);
// 1024 * 1024 + (256 * 1024) bytes = 1.25 MB maximum size per block with txs
pub const MAX_BLOCK_SIZE: usize = (1024 * 1024) + (256 * 1024);
// 2 seconds maximum in future (prevent any attack on reducing difficulty but keep margin for unsynced devices)
pub const TIMESTAMP_IN_FUTURE_LIMIT: TimestampSeconds = 2 * 1000;

// keep at least last N blocks until top topoheight when pruning the chain
// WARNING: This must be at least 50 blocks for difficulty adjustement
pub const PRUNE_SAFETY_LIMIT: u64 = STABLE_LIMIT * 10;

// BlockDAG rules
pub const STABLE_LIMIT: u64 = 8; // in how many height we consider the block stable

// Emission rules
// 15%, 10%, 5% per block going to dev address
pub const DEV_FEES: [DevFeeThreshold; 3] = [
    DevFeeThreshold {
        height: 0,
        fee_percentage: 15
    },
    DevFeeThreshold {
        height: 1_250_000, // after ~6 months it's reduced to 10%
        fee_percentage: 10
    },
    DevFeeThreshold {
        height: 3_000_000, // after ~1 year it's reduced to 5%
        fee_percentage: 5
    }
];
// only 30% of reward for side block
pub const SIDE_BLOCK_REWARD_PERCENT: u64 = 30;
pub const EMISSION_SPEED_FACTOR: u64 = 20;
// 18.4M full coin
pub const MAXIMUM_SUPPLY: u64 = 18_400_000 * COIN_VALUE;

// Developer address for paying dev fees until Smart Contracts integration
// (testnet/mainnet format is converted lazily later)
pub const DEV_ADDRESS: &str = "xel:3tr88r8vvx3qxvgr7gdja5kae784v8htc7ayaj4nxlzgflhchlmqq4gwg7h";

// Chain sync config
// minimum X seconds between each chain sync request per peer
pub const CHAIN_SYNC_DELAY: u64 = 5;
// wait maximum between each chain sync request to peers
pub const CHAIN_SYNC_TIMEOUT_SECS: u64 = CHAIN_SYNC_DELAY * 3;
// first 30 blocks are sent in linear way, then it's exponential
pub const CHAIN_SYNC_REQUEST_EXPONENTIAL_INDEX_START: usize = 30;
// allows up to X blocks id (hash + height) sent for request
pub const CHAIN_SYNC_REQUEST_MAX_BLOCKS: usize = 64;
// minimum X blocks hashes sent for response
pub const CHAIN_SYNC_RESPONSE_MIN_BLOCKS: usize = 512;
// Default response blocks sent/accepted
pub const CHAIN_SYNC_DEFAULT_RESPONSE_BLOCKS: usize = 4096;
// allows up to X blocks hashes sent for response
pub const CHAIN_SYNC_RESPONSE_MAX_BLOCKS: usize = 16384;
// send last 10 heights
pub const CHAIN_SYNC_TOP_BLOCKS: usize = 10;

// P2p rules
// time between each ping
pub const P2P_PING_DELAY: u64 = 10;
// time in seconds between each update of peerlist
pub const P2P_PING_PEER_LIST_DELAY: u64 = 60 * 5;
// maximum number of addresses to be send
pub const P2P_PING_PEER_LIST_LIMIT: usize = 16;
// default number of maximum peers
pub const P2P_DEFAULT_MAX_PEERS: usize = 32;
// time in seconds between each time we try to connect to a new peer
pub const P2P_EXTEND_PEERLIST_DELAY: u64 = 60;

// Peer rules
// number of seconds to reset the counter
// Set to 30 minutes
pub const PEER_FAIL_TIME_RESET: u64 = 30 * 60;
// number of fail to disconnect the peer
<<<<<<< HEAD
pub const PEER_FAIL_LIMIT: u8 = 20;
// millis until we timeout during an object request
=======
pub const PEER_FAIL_LIMIT: u8 = 50;
// number of seconds to temp ban the peer in case of fail reached
// Set to 1 hour
pub const PEER_TEMP_BAN_TIME: u64 = 60 * 60;
// millis until we timeout
>>>>>>> f67966bd
pub const PEER_TIMEOUT_REQUEST_OBJECT: u64 = 15000;
// millis until we timeout during a bootstrap request
pub const PEER_TIMEOUT_BOOTSTRAP_STEP: u64 = 60000;
// millis until we timeout during a handshake
pub const PEER_TIMEOUT_INIT_CONNECTION: u64 = 3000;
// 16 additional bytes are for AEAD from ChaCha20Poly1305
pub const PEER_MAX_PACKET_SIZE: u32 = MAX_BLOCK_SIZE as u32 + 16;

// Genesis block to have the same starting point for every nodes
// Genesis block in hexadecimal format
const TESTNET_GENESIS_BLOCK: &str = "0000000000000000000000018dc0f93552000000000000000000000000000000000000000000000000000000000000000000000000000000000000008ac6738cec61a2033103f21b2ed2ddcf8f561eebc7ba4ecab337c484fef8bff6";

// Genesis block getter
// This is necessary to prevent having the same Genesis Block for differents network
// Dev returns none to generate a new genesis block each time it starts a chain
pub fn get_hex_genesis_block(network: &Network) -> Option<&str> {
    match network {
        Network::Mainnet => todo!("Mainnet is not ready yet, please use testnet network"),
        Network::Testnet => Some(TESTNET_GENESIS_BLOCK),
        Network::Dev => None
    }
}

lazy_static! {
    // Developer public key is lazily converted from address to support any network
    pub static ref DEV_PUBLIC_KEY: PublicKey = Address::from_string(&DEV_ADDRESS.to_owned()).unwrap().to_public_key();
}

// Testnet genesis block hash
// It must be the same as the hash of the genesis block
const TESTNET_GENESIS_BLOCK_HASH: Hash = Hash::new([183, 21, 203, 2, 41, 209, 63, 95, 84, 10, 228, 138, 223, 3, 188, 49, 176, 148, 176, 64, 176, 117, 106, 36, 84, 99, 27, 45, 221, 137, 156, 58]);

// Genesis block hash based on network selected
pub fn get_genesis_block_hash(network: &Network) -> &'static Hash {
    match network {
        Network::Mainnet => todo!("Mainnet is not ready yet, please use testnet network"),
        _ => &TESTNET_GENESIS_BLOCK_HASH
    }
}

// Mainnet seed nodes
const MAINNET_SEED_NODES: [&str; 0] = [];
// Testnet seed nodes
const TESTNET_SEED_NODES: [&str; 2] = ["74.208.251.149:2125", "162.19.249.100:2125"];

// Get seed nodes based on the network used
pub const fn get_seed_nodes(network: &Network) -> &[&str] {
    match network {
        Network::Mainnet => &MAINNET_SEED_NODES,
        Network::Testnet => &TESTNET_SEED_NODES,
        Network::Dev => &[],
    }
}<|MERGE_RESOLUTION|>--- conflicted
+++ resolved
@@ -106,16 +106,11 @@
 // Set to 30 minutes
 pub const PEER_FAIL_TIME_RESET: u64 = 30 * 60;
 // number of fail to disconnect the peer
-<<<<<<< HEAD
-pub const PEER_FAIL_LIMIT: u8 = 20;
-// millis until we timeout during an object request
-=======
 pub const PEER_FAIL_LIMIT: u8 = 50;
 // number of seconds to temp ban the peer in case of fail reached
 // Set to 1 hour
 pub const PEER_TEMP_BAN_TIME: u64 = 60 * 60;
 // millis until we timeout
->>>>>>> f67966bd
 pub const PEER_TIMEOUT_REQUEST_OBJECT: u64 = 15000;
 // millis until we timeout during a bootstrap request
 pub const PEER_TIMEOUT_BOOTSTRAP_STEP: u64 = 60000;
